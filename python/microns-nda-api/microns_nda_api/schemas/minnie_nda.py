--- conflicted
+++ resolved
@@ -475,11 +475,7 @@
     -> StackUnit
     -> MaskClassification.Type
     -> AreaMembership
-<<<<<<< HEAD
-    """
-=======
     """
 
 
 schema.spawn_missing_classes()
->>>>>>> 6d0a9552
