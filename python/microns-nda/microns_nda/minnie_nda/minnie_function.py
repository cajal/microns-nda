import functools
import datajoint as dj
from datajoint.datajoint_plus import classproperty
from microns_nda_api.schemas import minnie_function, minnie_nda


# Utility tables
class ScanSet(minnie_function.ScanSet):
    class Member(minnie_function.ScanSet.Member):
        pass

<<<<<<< HEAD
    @classmethod
    def fill(cls, keys, name, description):
        n_members = len(minnie_nda.Scan & keys)
        keys = (minnie_nda.Scan & keys).fetch("KEY")
        cls.insert(
            keys,
            insert_to_parts=cls.Member,
            ignore_extra_fields=True,
            skip_duplicates=True,
            constant_attrs={
                "name": name,
                "description": description,
                "n_members": n_members,
            },
        )


class ResponseType(minnie_function.ResponseType):

    contents = [
        ("in_vivo", "Tuning properties extracted from in vivo responses."),
        ("in_silico", "Tuning properties extracted from in silico model responses."),
    ]


class StimType(minnie_function.StimType):
    @property
    def contents(self):
        return [[s] for s in Orientation.all_stimulus_types()]

    def fill(self):
        self.insert(self.contents, skip_duplicates=True)


class StimTypeGrp(minnie_function.StimTypeGrp):
    class Member(minnie_function.StimTypeGrp.Member):
        pass

    @classmethod
    def fill(cls, keys):
        n_members = len(StimType & keys)
        keys = (StimType & keys).fetch("KEY")
        stim_types = (StimType & keys).fetch("stimulus_type")
        cls.insert(
            keys,
            insert_to_parts=cls.Member,
            ignore_extra_fields=True,
            skip_duplicates=True,
            constant_attrs={
                "stim_types": ", ".join(stim_types),
                "n_members": n_members,
            },
        )


# Faithful copy of functional properties from external database
## Orientation
class OrientationDV11521GD(minnie_function.OrientationDV11521GD):
    class Unit(minnie_function.OrientationDV11521GD.Unit):
        pass

    @classmethod
    def update_virtual_modules(cls, module_name, schema_name):
        if module_name not in cls.virtual_modules:
            cls.virtual_modules[module_name] = dj.create_virtual_module(
                module_name, schema_name
            )

    @classmethod
    def spawn_virtual_modules(cls):
        if not hasattr(cls, "virtual_modules"):
            cls.virtual_modules = {}
        cls.update_virtual_modules("dv_tunings_v2_direction", "dv_tunings_v2_direction")
        cls.update_virtual_modules("dv_tunings_v2_response", "dv_tunings_v2_response")
        cls.update_virtual_modules(
            "dv_scans_v1_scan_dataset", "dv_scans_v1_scan_dataset"
        )
        cls.update_virtual_modules(
            "dv_scans_v1_scan", "dv_scans_v1_scan"
        )
        cls.update_virtual_modules("dv_nns_v5_scan", "dv_nns_v5_scan")
        cls.update_virtual_modules("dv_stimuli_v1_stimulus", "dv_stimuli_v1_stimulus")
        cls.update_virtual_modules("pipeline_stimulus", "pipeline_stimulus")

    @classmethod
    def fill(cls):
        cls.spawn_virtual_modules()
        master = (
            cls.virtual_modules["dv_tunings_v2_direction"].BiVonMises()
            * cls.virtual_modules["dv_tunings_v2_direction"]
            .BiVonMisesBootstrap()
            .proj(..., bs_samples="n_samples", bs_seed="seed")
            * cls.virtual_modules["dv_tunings_v2_direction"]
            .BiVonMisesPermutation()
            .proj(..., permute_samples="n_samples", permute_seed="seed")
            * cls.virtual_modules["dv_tunings_v2_direction"].Tuning()
            * cls.virtual_modules["dv_tunings_v2_direction"]
            .GlobalDiscreteTrialTuning()
            .proj(..., tuning_curve_radians="radians")
        ) & (
            cls.virtual_modules["dv_tunings_v2_response"].ResponseInfo.Scan.proj(..., scan_session="session")
            & ScanSet.Member()
        )
        target = master.proj() - cls.proj()
        if len(target) == 0:
            return
        cls.insert(target, ignore_extra_fields=True, skip_duplicates=True)
        unit = (
            cls.virtual_modules["dv_tunings_v2_direction"].BiVonMises().Unit
            * cls.virtual_modules["dv_tunings_v2_direction"]
            .BiVonMisesBootstrap()
            .Unit()
            .proj(..., bs_samples="n_samples", bs_seed="seed")
            * cls.virtual_modules["dv_tunings_v2_direction"]
            .BiVonMisesPermutation()
            .Unit()
            .proj(..., permute_samples="n_samples", permute_seed="seed")
            * cls.virtual_modules["dv_tunings_v2_direction"].Tuning()
            * cls.virtual_modules["dv_tunings_v2_direction"]
            .GlobalDiscreteTrialTuning()
            .Unit()
            .proj(..., tuning_curve_mu="mu", tuning_curve_sigma="sigma")
        ).proj(..., scan_session="session") & ScanSet.Member() & target.proj()
        # Add back all functional units (some were removed in dyanmic vision because they were not unique units)
        unique_id = (
            cls.virtual_modules["dv_nns_v5_scan"].ScanInfo
            * cls.virtual_modules["dv_nns_v5_scan"].ScanConfig
            * cls.virtual_modules["dv_scans_v1_scan_dataset"].UnitConfig().Unique()
        )
        neuron2unit = (
            cls.virtual_modules["dv_scans_v1_scan"].Unique.Neuron.proj(
                ..., scan_session="session"
            )
            & unique_id
            & ScanSet.Member()
        ).proj(..., unique_unit_id="unit_id") * (
            cls.virtual_modules["dv_scans_v1_scan"].Unique.Unit.proj(
                scan_session="session"
            )
            & unique_id
            & ScanSet.Member()
        )
        unit = unit.proj(..., unique_unit_id="unit_id") * neuron2unit
        cls.Unit.insert(unit, ignore_extra_fields=True, skip_duplicates=True)

    def stimulus_type(self, key=None):
        # returns list of stimuli used in the tuning
        # elements of the list are stimulus_type in the pipeline_stimulus.Condition table
        self.spawn_virtual_modules()
        key = self.fetch1("KEY") if key is None else (self & key).fetch1("KEY")
        return list(
            (
                dj.U("stimulus_type")
                & (
                    (
                        self.virtual_modules["dv_tunings_v2_response"].ResponseSet.Slice
                        & key
                    )
                    * self.virtual_modules["dv_stimuli_v1_stimulus"].StimulusCondition
                    * self.virtual_modules["pipeline_stimulus"].Condition
                )
            ).fetch("stimulus_type")
        )

    def response_type(self, key=None):
        # returns {'in_vivo', 'in_silico'}
        self.spawn_virtual_modules()
        key = self.fetch1("KEY") if key is None else (self & key).fetch1("KEY")
        response_type = (
            self.virtual_modules["dv_tunings_v2_response"].ResponseConfig & key
        ).fetch1("response_type")
        assert response_type in {
            "Scan1Mean",
            "Nn5Pure",
        }, f"response_type not supported, consider delete entry {key}"
        response_mapping = {
            "Scan1Mean": "in_vivo",
            "Nn5Pure": "in_silico",
        }
        return response_mapping[response_type]

    def scan(self, key=None):
        self.spawn_virtual_modules()
        key = self.fetch1("KEY") if key is None else (self & key).fetch1("KEY")
        return ((self & key).proj() * self.virtual_modules[
            "dv_tunings_v2_response"
        ].ResponseInfo.Scan.proj(scan_session="session")).fetch1('animal_id', 'scan_session', 'scan_idx')

    def len_sec(self, key=None):
        self.spawn_virtual_modules()
        key = self.fetch1("KEY") if key is None else (self & key).fetch1("KEY")
        return self.aggr(
            (
                self.virtual_modules["dv_tunings_v2_response"].ResponseSet.Slice & key
            ).proj(sec="n_frames / hz"),
            len_sec="sum(sec)",
        ).fetch1("len_sec")


class Orientation(minnie_function.Orientation):
    @classmethod
    def fill(cls):
        for part in cls.parts(as_cls=True):
            part.fill()

    def part_table(self, key=None):
        key = self.fetch("KEY") if key is None else (self & key).fetch("KEY")
        part = [
            self.restrict_one_part_with_hash(k[self.hash_name]).__class__ for k in key
        ]
        part = set(part)
        assert len(part) == 1
        part = part.pop()
        part_key = (part & key).fetch()
        return part & part_key

    def stimulus_type(self, key=None):
        key = self.fetch1("KEY") if key is None else (self & key).fetch1("KEY")
        return (self & key).part_table().stimulus_type()

    def response_type(self, key=None):
        key = self.fetch1("KEY") if key is None else (self & key).fetch1("KEY")
        return (self & key).part_table().response_type()

    def scan(self, key=None):
        key = self.fetch1("KEY") if key is None else (self & key).fetch1("KEY")
        return (self & key).part_table().scan()

    def len_sec(self, key=None):
        key = self.fetch1("KEY") if key is None else (self & key).fetch1("KEY")
        return (self & key).part_table().len_sec()

    def _pref_ori(self, key=None, unit_key=None):
        key = self.fetch("KEY") if key is None else (self & key).fetch("KEY")
        unit_key = {} if unit_key is None else unit_key
        return (self & key).part_table()._pref_ori(unit_key=unit_key)

    def _tunability(self, key=None, unit_key=None):
        key = self.fetch("KEY") if key is None else (self & key).fetch("KEY")
        unit_key = {} if unit_key is None else unit_key
        return (self & key).part_table()._tunability(unit_key=unit_key)
        
    @classmethod
    def all_stimulus_types(cls):
        return functools.reduce(
            lambda a, b: {*a, *b},
            [(cls & key).stimulus_type() for key in cls.fetch("KEY")],
        )

    class DV11521GD(minnie_function.Orientation.DV11521GD):
        @classproperty
        def source(cls):
            return eval(super()._source)

        @classmethod
        def fill(cls):
            constant_attrs = {
                "orientation_type": Orientation.DV11521GD.__name__,
            }
            cls.insert(
                cls.source,
                insert_to_master=True,
                constant_attrs=constant_attrs,
                ignore_extra_fields=True,
            )
        
        def stimulus_type(self, key=None):
            key = self.fetch1() if key is None else (self & key).fetch1()
            return (self.source & key).stimulus_type()

        def response_type(self, key=None):
            key = self.fetch1() if key is None else (self & key).fetch1()
            return (self.source & key).response_type()

        def scan(self, key=None):
            key = self.fetch1() if key is None else (self & key).fetch1()
            return (self.source & key).scan()

        def len_sec(self, key=None):
            key = self.fetch1() if key is None else (self & key).fetch1()
            return (self.source & key).len_sec()

        def _pref_ori(self, key=None, unit_key=None):
            key = self.fetch() if key is None else (self & key).fetch()
            unit_key = {} if unit_key is None else unit_key
            return (self.source & key).pref_ori(unit_key=unit_key)

        def _tunability(self, key=None, unit_key=None):
            key = self.fetch() if key is None else (self & key).fetch()
            unit_key = {} if unit_key is None else unit_key
            return (self.source & key).tunability(unit_key=unit_key)


class OrientationScanInfo(minnie_function.OrientationScanInfo):
    
    @property
    def key_source(self):
        return Orientation

    def make(self, key):
        stim_type_grp = (Orientation & key).stimulus_type()
        stim_type_grp = [{"stimulus_type": s} for s in stim_type_grp]
        stim_type_grp_hash = StimTypeGrp.add_hash_to_rows(stim_type_grp)[
            StimTypeGrp.hash_name
        ].unique()
        assert len(stim_type_grp_hash) == 1
        stim_type_grp_hash = stim_type_grp_hash[0]
        assert StimTypeGrp.restrict_with_hash(
            stim_type_grp_hash
        ), "stim_type_grp_hash does not exist in StimTypeGrp"
        response_type = (Orientation & key).response_type()
        animal_id, scan_session, scan_idx = (
            (Orientation & key).scan()
        )
        stimulus_length = round((Orientation & key).len_sec(), 2)
        self.insert1(
            dict(
                key,
                stim_type_grp_hash=stim_type_grp_hash,
                response_type=response_type,
                stimulus_length=stimulus_length,
                animal_id=animal_id,
                scan_session=scan_session,
                scan_idx=scan_idx,
            )
        )


class OrientationScanSet(minnie_function.OrientationScanSet):
    class Member(minnie_function.OrientationScanSet.Member):
        pass

    @classmethod
    def fill(cls, keys, description=""):
        keys = (OrientationScanInfo.proj() & keys).fetch("KEY")
        # check here all scans are unique
        assert len(OrientationScanInfo & keys) == len(
            minnie_nda.Scan * OrientationScanInfo & keys
        )
        scan_keys = (minnie_nda.Scan & (OrientationScanInfo & keys)).fetch("KEY")
        scan_set_hash = ScanSet.add_hash_to_rows(scan_keys)[ScanSet.hash_name].unique()[
            0
        ]
        response_type = (dj.U("response_type") & (OrientationScanInfo & keys)).fetch1(
            "response_type"
        )
        stim_type_grp_hash = (
            dj.U("stim_type_grp_hash") & (OrientationScanInfo & keys)
        ).fetch1("stim_type_grp_hash")
        cls.insert(
            keys,
            constant_attrs={
                "description": description,
                "scan_set_hash": scan_set_hash,
                "response_type": response_type,
                "stim_type_grp_hash": stim_type_grp_hash,
            },
            insert_to_parts=cls.Member,
            ignore_extra_fields=True,
            skip_duplicates=True,
        )
=======
schema = dj.schema(schema_obj.value)
schema.spawn_missing_classes()
schema.connection.dependencies.load()
>>>>>>> e26faeb7
<|MERGE_RESOLUTION|>--- conflicted
+++ resolved
@@ -3,13 +3,11 @@
 from datajoint.datajoint_plus import classproperty
 from microns_nda_api.schemas import minnie_function, minnie_nda
 
-
 # Utility tables
 class ScanSet(minnie_function.ScanSet):
     class Member(minnie_function.ScanSet.Member):
         pass
 
-<<<<<<< HEAD
     @classmethod
     def fill(cls, keys, name, description):
         n_members = len(minnie_nda.Scan & keys)
@@ -370,9 +368,4 @@
             insert_to_parts=cls.Member,
             ignore_extra_fields=True,
             skip_duplicates=True,
-        )
-=======
-schema = dj.schema(schema_obj.value)
-schema.spawn_missing_classes()
-schema.connection.dependencies.load()
->>>>>>> e26faeb7
+        )